--- conflicted
+++ resolved
@@ -98,35 +98,11 @@
                     for t in stopped_threads:
                         tid = int(t)
                         self.state_manager.update_thread_status(
-                            sid, tid, ThreadStatus.STOPPED)
-                ResponseTransformer.output(
-                    response, StopAsyncRecordTransformer())
+                            sid, tid, ThreadStatus.STOPPED
+                        )
+                ResponseTransformer.output(response, StopAsyncRecordTransformer())
             else:
-<<<<<<< HEAD
-                thread_id = int(thread_id)
-                self.state_manager.update_thread_status(sid, thread_id, ThreadStatus.STOPPED)
-                if resp_payload.get("reason","none") == "breakpoint-hit":
-                    # Here, we assume it runs in all-stop mode. 
-                    # Therefore, when a thread hits a breakpoint, 
-                    # all threads stops and the currently stopped thread 
-                    # as the current selected thread automatically.
-                    print("Setting current thread id to", sid, thread_id,self.state_manager.get_gtid(sid, thread_id))
-                    self.state_manager.set_current_tid(sid, thread_id)
-                    self.state_manager.set_current_gthread(self.state_manager.get_gtid(sid, thread_id))
-            stopped_threads = resp_payload["stopped-threads"]
-            if stopped_threads == "all":
-                self.state_manager.update_all_thread_status(sid, ThreadStatus.STOPPED)
-            else:
-                # In non-stop modes, we need to handle a list of threads as they may stop at different times.
-                for t in stopped_threads:
-                    tid = int(t)
-                    self.state_manager.update_thread_status(sid, tid, ThreadStatus.STOPPED)
-            
-            ResponseTransformer.output(response, StopAsyncRecordTransformer())
-=======
-                ResponseTransformer.output(
-                    response, GenericStopAsyncRecordTransformer())
->>>>>>> 94ad2830
+                ResponseTransformer.output(response, GenericStopAsyncRecordTransformer())
         elif resp_msg == "thread-group-added":
             tgid = str(resp_payload['id'])
             gtgid = self.state_manager.add_thread_group(sid, tgid)
