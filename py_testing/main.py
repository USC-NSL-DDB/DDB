#!/usr/bin/env python3.9

import os
import re
import subprocess
from typing import List, Union
from pprint import pprint
from gdb_manager import GdbManager
from yaml import safe_load, YAMLError
from gdb_session import GdbMode, GdbSessionConfig, StartMode
from gdbserver_starter import KubeRemoteSeverClient, SSHRemoteServerCred, SSHRemoteServerClient
from utils import *
import sys
import argparse
import debugpy
try:
    debugpy.listen(("localhost", 5678))
    print("Waiting for debugger attach")
    debugpy.wait_for_client()
except Exception as e:
    print(f"Failed to attach debugger: {e}")
# ARGS = [
#     ["gdb", "./nu_bin/test_migrate", "-l", "1", "-i", "18.18.1.3"],
#     ["gdb", "./nu_bin/test_migrate", "-l", "1", "-i", "18.18.1.4"],
#     ["gdb", "./nu_bin/test_migrate", "-l", "1", "-i", "18.18.1.5", "-m"],
# ]

import debugpy

try:
    debugpy.listen(("localhost", 5678))
    print("Waiting for debugger attach")
    debugpy.wait_for_client()
except Exception as e:
    print(f"Failed to attach debugger: {e}")

def main():
    global gdb_manager, config_data

    components = config_data["Components"]
    prerun_cmds = config_data["PrerunGdbCommands"] if "PrerunGdbCommands" in config_data else None

    gdbSessionConfigs: List[GdbSessionConfig] = []
    for component in components:
        sessionConfig = GdbSessionConfig()

        sessionConfig.gdb_mode = GdbMode.REMOTE if \
            "mode" in component.keys() and component["mode"] == "remote" \
            else GdbMode.LOCAL
        if sessionConfig.gdb_mode == GdbMode.REMOTE:
            sessionConfig.remote_port = component["remote_port"]
            sessionConfig.remote_host = component["cred"]["hostname"]
            sessionConfig.username = component["cred"]["user"]
            remote_cred = SSHRemoteServerCred(
                port=sessionConfig.remote_port,
                bin=component["bin"],
                hostname=sessionConfig.remote_host,
                username=sessionConfig.username
            )
            sessionConfig.remote_gdbserver = SSHRemoteServerClient(
                cred=remote_cred)

        sessionConfig.tag = component.get("tag", None)
        sessionConfig.start_mode = component.get("startMode", StartMode.BINARY)
        sessionConfig.attach_pid = component.get("pid", 0)
        sessionConfig.binary = component.get("bin", None)
        sessionConfig.cwd = component.get("cwd", os.getcwd())
        sessionConfig.args = component.get("args", [])
        sessionConfig.run_delay = component.get("run_delay", 0)
        sessionConfig.sudo = component.get("sudo", False)
        gdbSessionConfigs.append(sessionConfig)
    gdb_manager = GdbManager(gdbSessionConfigs, prerun_cmds)

    # del gdb_manager
    # gdbmi = GdbController(["gdb", "./bin/hello_world", "--interpreter=mi"])
    # dev_print(gdbmi.command)  # dev_print actual command run as subprocess
    # for response in gdbmi.get_gdb_response():
    #     print_resp(response)
    #     pprint(response)

    while True:
        cmd = input("(gdb) ").strip()
        cmd = f"{cmd}\n"
        gdb_manager.write(cmd)
        # cmd_head = cmd.split()[0]

        # if cmd_head in ["break", "b", "-break-insert"]:
        #     # gdbmi.write
        #     gdb_manager.write(cmd)
        # else:
        #     responses = gdbmi.write(cmd)
        #     for response in responses:
        #         print_resp(response)
        #         pprint(response)


def exec_cmd(cmd: Union[List[str], str]):
    if isinstance(cmd, str):
        cmd = [cmd]
    result = subprocess.run(
        cmd,
        stdout=subprocess.PIPE,
        stderr=subprocess.PIPE
    )
    eprint(result.stdout.decode("utf-8"))
    eprint(result.stderr.decode("utf-8"))


def exec_task(task: dict):
    name = None
    command = None
    if "name" in task:
        name = task["name"]
    if "command" in task:
        command = task["command"]

    if not name:
        name = "Unnamed"
    if not command:
        eprint("Didn't specify command.")
        return

    eprint(f"Executing task: {name}, command: {command}")
    exec_cmd(command)


def exec_pretasks(config_data):
    if ("PreTasks" in config_data) and config_data["PreTasks"]:
        tasks = config_data["PreTasks"]
        for task in tasks:
            exec_task(task)


def exec_posttasks(config_data):
    if ("PostTasks" in config_data) and config_data["PostTasks"]:
        tasks = config_data["PostTasks"]
        for task in tasks:
            exec_task(task)


def bootFromNuConfig():
    parser = argparse.ArgumentParser(
        description="interactive debugging for distributed software.",
    )

    parser.add_argument(
        "config",
        metavar="conf_file",
        type=str,
        help="Path of the debugging config file."
    )

    args = parser.parse_args()

    config_data = None

    with open(str(args.config), "r") as fs:
        try:
            config_data = safe_load(fs)
            dev_print("Loaded dbg config file:")
            pprint(config_data)
        except YAMLError as e:
            eprint(f"Failed to read the debugging config. Error: {e}")

    if not config_data:
        eprint("Debugging config is required!")
        exit(1)

    exec_pretasks(config_data)

    gdb_manager: GdbManager = None
    try:
        main()
    except KeyboardInterrupt:
        dev_print(f"Received interrupt")

        if gdb_manager:
            gdb_manager.cleanup()

        exec_posttasks(config_data)

        try:
            sys.exit(130)
        except SystemExit:
            os._exit(130)


def bootServiceWeaverKube():
    from kubernetes import config as kubeconfig, client as kubeclient

    kubeconfig.load_incluster_config()
    clientset = kubeclient.CoreV1Api()
    global gdb_manager, config_data
    #prerun_cmds = config_data["PrerunGdbCommands"] if "PrerunGdbCommands" in config_data else None

    kube_namespace = "default"
    sw_name = "serviceweaver1"
    selector_label = f"serviceweaver/app={sw_name}"
    pods = clientset.list_namespaced_pod(
        namespace=kube_namespace, label_selector=selector_label)
    gdbSessionConfigs: List[GdbSessionConfig] = []
    for i in pods.items:
        dev_print("%s\t%s\t%s" %
              (i.status.pod_ip, i.metadata.namespace, i.metadata.name))
        remoteServerConn = KubeRemoteSeverClient(
            i.metadata.name, i.metadata.namespace)
        remoteServerConn.connect()
        output = remoteServerConn.execute_command(['ps', '-eo', "pid,comm"])
        # Use a regular expression to find the PID for 'serviceweaver1'
        match = re.search(r'(\d+)\s+{}'.format(sw_name), output)
        if match:
            pid = match.group(1)
<<<<<<< HEAD
            sessionConfig = GdbSessionConfig()
            sessionConfig.remote_port = 30001
            sessionConfig.remote_host = i.status.pod_ip
            print("remote host type:", type(i.status.pod_ip))
            sessionConfig.gdb_mode = GdbMode.REMOTE
            sessionConfig.remote_gdbserver = remoteServerConn
            sessionConfig.tag = i.status.pod_ip
            sessionConfig.start_mode = StartMode.ATTACH
            sessionConfig.attach_pid = int(pid)
            sessionConfig.gdb_config_cmds = ["source ./noobextension.py"]
=======
            sessionConfig= GdbSessionConfig()
            sessionConfig.remote_port=30001
            sessionConfig.remote_host=i.status.pod_ip
            dev_print("remote host type:", type(i.status.pod_ip))
            sessionConfig.gdb_mode=GdbMode.REMOTE
            sessionConfig.remote_gdbserver=remoteServerConn
            sessionConfig.tag=i.status.pod_ip
            sessionConfig.start_mode=StartMode.ATTACH
            sessionConfig.attach_pid=int(pid)
            sessionConfig.gdb_config_cmds=["source /usr/src/app/gdb_ext/noobextension.py"]
>>>>>>> 936a8093
            gdbSessionConfigs.append(sessionConfig)
        else:
            eprint(i.status.pod_ip, i.metadata.name,
                   "cannot locate service weaver process:", sw_name)

    gdb_manager = GdbManager(gdbSessionConfigs, [{"name":"load serviceweaver ext","command":"source /usr/src/app/gdb_ext/noobextension.py"},{"name": "enable async mode",
  "command": "set target-async on"}])
    
    while True:
        cmd = input(f"({gdb_manager.state_mgr.get_current_gthread()})(gdb) ").strip()
        cmd = f"{cmd}\n"
        if cmd is not None:
            gdb_manager.write(cmd)


if __name__ == "__main__":
    parser = argparse.ArgumentParser(
        description="interactive debugging for distributed software.",
    )

    parser.add_argument(
        "config",
        metavar="conf_file",
        nargs='?',
        type=str,
        help="Path of the debugging config file."
    )

    args = parser.parse_args()

    config_data = None
    if args.config is not None:
        with open(str(args.config), "r") as fs:
            try:
                config_data = safe_load(fs)
                eprint("Loaded dbg config file:")
                pprint(config_data)
            except YAMLError as e:
                eprint(f"Failed to read the debugging config. Error: {e}")

        if not config_data:
            eprint("Debugging config is required!")
            exit(1)

        exec_pretasks(config_data)

    gdb_manager: GdbManager = None
    try:
        #main()
        bootServiceWeaverKube()
    except KeyboardInterrupt:
        dev_print(f"Received interrupt")

        if gdb_manager:
            gdb_manager.cleanup()
        if config_data is not None:
            exec_posttasks(config_data)

        try:
            sys.exit(130)
        except SystemExit:
            os._exit(130)
    
    pass<|MERGE_RESOLUTION|>--- conflicted
+++ resolved
@@ -210,18 +210,16 @@
         match = re.search(r'(\d+)\s+{}'.format(sw_name), output)
         if match:
             pid = match.group(1)
-<<<<<<< HEAD
-            sessionConfig = GdbSessionConfig()
-            sessionConfig.remote_port = 30001
-            sessionConfig.remote_host = i.status.pod_ip
-            print("remote host type:", type(i.status.pod_ip))
-            sessionConfig.gdb_mode = GdbMode.REMOTE
-            sessionConfig.remote_gdbserver = remoteServerConn
-            sessionConfig.tag = i.status.pod_ip
-            sessionConfig.start_mode = StartMode.ATTACH
-            sessionConfig.attach_pid = int(pid)
-            sessionConfig.gdb_config_cmds = ["source ./noobextension.py"]
-=======
+            # sessionConfig = GdbSessionConfig()
+            # sessionConfig.remote_port = 30001
+            # sessionConfig.remote_host = i.status.pod_ip
+            # print("remote host type:", type(i.status.pod_ip))
+            # sessionConfig.gdb_mode = GdbMode.REMOTE
+            # sessionConfig.remote_gdbserver = remoteServerConn
+            # sessionConfig.tag = i.status.pod_ip
+            # sessionConfig.start_mode = StartMode.ATTACH
+            # sessionConfig.attach_pid = int(pid)
+            # sessionConfig.gdb_config_cmds = ["source ./noobextension.py"]
             sessionConfig= GdbSessionConfig()
             sessionConfig.remote_port=30001
             sessionConfig.remote_host=i.status.pod_ip
@@ -232,7 +230,7 @@
             sessionConfig.start_mode=StartMode.ATTACH
             sessionConfig.attach_pid=int(pid)
             sessionConfig.gdb_config_cmds=["source /usr/src/app/gdb_ext/noobextension.py"]
->>>>>>> 936a8093
+            # sessionConfig.gdb_config_cmds = ["source ./noobextension.py"]
             gdbSessionConfigs.append(sessionConfig)
         else:
             eprint(i.status.pod_ip, i.metadata.name,
