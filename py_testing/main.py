import os
import re
import subprocess
from typing import List, Union
from pprint import pprint
from gdb_manager import GdbManager
from yaml import safe_load, YAMLError
from gdb_session import GdbMode, GdbSessionConfig, StartMode
from gdbserver_starter import KubeRemoteSeverClient, SSHRemoteServerCred, SSHRemoteSeverClient
from utils import *
from kubernetes import config as kubeconfig, client as kubeclient
import sys
import argparse

# ARGS = [
#     ["gdb", "./nu_bin/test_migrate", "-l", "1", "-i", "18.18.1.3"],
#     ["gdb", "./nu_bin/test_migrate", "-l", "1", "-i", "18.18.1.4"],
#     ["gdb", "./nu_bin/test_migrate", "-l", "1", "-i", "18.18.1.5", "-m"],
# ]


def main():
    global gdb_manager, config_data

    components = config_data["Components"]
<<<<<<< HEAD
    prerun_cmds = config_data["PrerunGdbCommands"] if "PrerunGdbCommands" in config_data else None
    gdb_manager = GdbManager(
        components=components,
        prerun_cmds=prerun_cmds
    )
=======
    gdbSessionConfigs: List[GdbSessionConfig] = []
    for component in components:
        sessionConfig = GdbSessionConfig()
        sessionConfig.remote_host = component.get("hostname", None)
        sessionConfig.remote_port = component.get("remote_port", 0)
        sessionConfig.gdb_mode = GdbMode.REMOTE if "mode" in component.keys(
        ) and component["mode"] == "remote" else GdbMode.LOCAL
        if sessionConfig.gdb_mode == GdbMode.REMOTE:
            remote_cred = SSHRemoteServerCred(
                hostname=component["cred"]["hostname"],
                username=component["cred"]["user"],
            )
            sessionConfig.remote_gdbserver = SSHRemoteSeverClient(
                cred=remote_cred)
        sessionConfig.tag = component.get("tag", None)
        sessionConfig.start_mode = component.get("startMode", StartMode.Binary)
        sessionConfig.attach_pid = component.get("pid", 0)
        sessionConfig.binary = component.get("bin", None)
        sessionConfig.cwd = component.get("cwd", ".")
        sessionConfig.args = component.get("args", [])
        sessionConfig.run_delay = component.get("run_delay", 0)
        gdbSessionConfigs.append(sessionConfig)
    gdb_manager = GdbManager(gdbSessionConfigs)
>>>>>>> 143baba6

    # del gdb_manager
    # gdbmi = GdbController(["gdb", "./bin/hello_world", "--interpreter=mi"])
    # print(gdbmi.command)  # print actual command run as subprocess
    # for response in gdbmi.get_gdb_response():
    #     print_resp(response)
    #     pprint(response)

    while True:
        cmd = input("(gdb) ").strip()
        cmd = f"{cmd}\n"
        gdb_manager.write(cmd)
        # cmd_head = cmd.split()[0]

        # if cmd_head in ["break", "b", "-break-insert"]:
        #     # gdbmi.write
        #     gdb_manager.write(cmd)
        # else:
        #     responses = gdbmi.write(cmd)
        #     for response in responses:
        #         print_resp(response)
        #         pprint(response)


def exec_cmd(cmd: Union[List[str], str]):
    if isinstance(cmd, str):
        cmd = [cmd]
    result = subprocess.run(
        cmd,
        stdout=subprocess.PIPE,
        stderr=subprocess.PIPE
    )
    print(result.stdout.decode("utf-8"))
    eprint(result.stderr.decode("utf-8"))


def exec_task(task: dict):
    name = None
    command = None
    if "name" in task:
        name = task["name"]
    if "command" in task:
        command = task["command"]

    if not name:
        name = "Unnamed"
    if not command:
        eprint("Didn't specify command.")
        return

    print(f"Executing task: {name}, command: {command}")
    exec_cmd(command)


def exec_pretasks(config_data):
    if ("PreTasks" in config_data) and config_data["PreTasks"]:
        tasks = config_data["PreTasks"]
        for task in tasks:
            exec_task(task)


def exec_posttasks(config_data):
    if ("PostTasks" in config_data) and config_data["PostTasks"]:
        tasks = config_data["PostTasks"]
        for task in tasks:
            exec_task(task)


def bootFromNuConfig():
    parser = argparse.ArgumentParser(
        description="interactive debugging for distributed software.",
    )

    parser.add_argument(
        "config",
        metavar="conf_file",
        type=str,
        help="Path of the debugging config file."
    )

    args = parser.parse_args()

    config_data = None

    with open(str(args.config), "r") as fs:
        try:
            config_data = safe_load(fs)
            print("Loaded dbg config file:")
            pprint(config_data)
        except YAMLError as e:
            eprint(f"Failed to read the debugging config. Error: {e}")

    if not config_data:
        eprint("Debugging config is required!")
        exit(1)

    exec_pretasks(config_data)

    gdb_manager: GdbManager = None
    try:
        main()
    except KeyboardInterrupt:
        print(f"Received interrupt")

        if gdb_manager:
            gdb_manager.cleanup()

        exec_posttasks(config_data)

        try:
            sys.exit(130)
        except SystemExit:
            os._exit(130)


def bootServiceWeaverKube():
    kubeconfig.load_incluster_config()
    clientset = kubeclient.CoreV1Api()
    global gdb_manager, config_data

    kube_namespace = "default"
    sw_name = "serviceweaver1"
    selector_label = f"serviceweaver/app={sw_name}"
    pods = clientset.list_namespaced_pod(
        namespace=kube_namespace, label_selector=selector_label)
    gdbSessionConfigs: List[GdbSessionConfig] = []
    for i in pods.items:
        print("%s\t%s\t%s" %
              (i.status.pod_ip, i.metadata.namespace, i.metadata.name))
        remoteServerConn = KubeRemoteSeverClient(
            i.metadata.name, i.metadata.namespace)
        remoteServerConn.connect()
        output = remoteServerConn.execute_command(['ps', '-eo', "pid,comm"])
        # Use a regular expression to find the PID for 'serviceweaver1'
        match = re.search(r'(\d+)\s+{}'.format(sw_name), output)
        if match:
            pid = match.group(1)
            sessionConfig= GdbSessionConfig()
            sessionConfig.remote_port=30001
            sessionConfig.remote_host=i.status.pod_ip
            sessionConfig.gdb_mode=GdbMode.REMOTE
            sessionConfig.remote_gdbserver=remoteServerConn
            sessionConfig.tag=i.metadata.name
            sessionConfig.start_mode=StartMode.ATTACH
            sessionConfig.attach_pid=int(pid)
            gdbSessionConfigs.append(sessionConfig)
        else:
            eprint(i.status.pod_ip, i.metadata.name,
                   "cannot locate service weaver process:", sw_name)

    gdb_manager = GdbManager(gdbSessionConfigs)

    # del gdb_manager
    # gdbmi = GdbController(["gdb", "./bin/hello_world", "--interpreter=mi"])
    # print(gdbmi.command)  # print actual command run as subprocess
    # for response in gdbmi.get_gdb_response():
    #     print_resp(response)
    #     pprint(response)

    while True:
        cmd = input("(gdb) ").strip()
        cmd = f"{cmd}\n"
        print(cmd)
        gdb_manager.write(cmd)
        # cmd_head = cmd.split()[0]

        # if cmd_head in ["break", "b", "-break-insert"]:
        #     # gdbmi.write
        #     gdb_manager.write(cmd)
        # else:
        #     responses = gdbmi.write(cmd)
        #     for response in responses:
        #         print_resp(response)
        #         pprint(response)


if __name__ == "__main__":
    bootServiceWeaverKube()
    pass<|MERGE_RESOLUTION|>--- conflicted
+++ resolved
@@ -23,13 +23,8 @@
     global gdb_manager, config_data
 
     components = config_data["Components"]
-<<<<<<< HEAD
     prerun_cmds = config_data["PrerunGdbCommands"] if "PrerunGdbCommands" in config_data else None
-    gdb_manager = GdbManager(
-        components=components,
-        prerun_cmds=prerun_cmds
-    )
-=======
+
     gdbSessionConfigs: List[GdbSessionConfig] = []
     for component in components:
         sessionConfig = GdbSessionConfig()
@@ -52,8 +47,7 @@
         sessionConfig.args = component.get("args", [])
         sessionConfig.run_delay = component.get("run_delay", 0)
         gdbSessionConfigs.append(sessionConfig)
-    gdb_manager = GdbManager(gdbSessionConfigs)
->>>>>>> 143baba6
+    gdb_manager = GdbManager(gdbSessionConfigs, prerun_cmds)
 
     # del gdb_manager
     # gdbmi = GdbController(["gdb", "./bin/hello_world", "--interpreter=mi"])
@@ -168,11 +162,11 @@
         except SystemExit:
             os._exit(130)
 
-
 def bootServiceWeaverKube():
     kubeconfig.load_incluster_config()
     clientset = kubeclient.CoreV1Api()
     global gdb_manager, config_data
+    prerun_cmds = config_data["PrerunGdbCommands"] if "PrerunGdbCommands" in config_data else None
 
     kube_namespace = "default"
     sw_name = "serviceweaver1"
@@ -204,7 +198,7 @@
             eprint(i.status.pod_ip, i.metadata.name,
                    "cannot locate service weaver process:", sw_name)
 
-    gdb_manager = GdbManager(gdbSessionConfigs)
+    gdb_manager = GdbManager(gdbSessionConfigs, prerun_cmds)
 
     # del gdb_manager
     # gdbmi = GdbController(["gdb", "./bin/hello_world", "--interpreter=mi"])
@@ -231,5 +225,6 @@
 
 
 if __name__ == "__main__":
-    bootServiceWeaverKube()
+    main()
+    # bootServiceWeaverKube()
     pass