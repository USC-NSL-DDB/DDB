--- conflicted
+++ resolved
@@ -117,41 +117,29 @@
             eprint("Remote gdbserver not initialized")
             return
 
-<<<<<<< HEAD
-        self.remote_gdbserver.connect()
-        command = ["gdbserver", f":{self.remote_port}", "--attach", f"{str(self.attach_pid)}"]
-        print("gdbserver command", command)
-        output = self.remote_gdbserver.execute_command_async(command)
-        print(output)
-        print("finish attach")
-        gdb_cmd = ["gdb", self.get_mi_version_arg(),"-q"]
-        self.session_ctrl = GdbController(
-            gdb_cmd
-        )
-        self.write("-gdb-set mi-async on")
-        for gdb_condig_cmd in self.gdb_config_cmds:
-            self.write(f'-interpreter-exec console "{gdb_condig_cmd}"')
-        self.write(f"-target-select remote {self.remote_host}:{self.remote_port}")
-=======
+        # self.remote_gdbserver.connect()
+        # command = ["gdbserver", f":{self.remote_port}", "--attach", f"{str(self.attach_pid)}"]
+        # print("gdbserver command", command)
+        # output = self.remote_gdbserver.execute_command_async(command)
+        # print(output)
+        # print("finish attach")
+        # gdb_cmd = ["gdb", self.get_mi_version_arg(),"-q"]
+        # self.session_ctrl = GdbController(
+        #     gdb_cmd
+        # )
+        # self.write("-gdb-set mi-async on")
+        # for gdb_condig_cmd in self.gdb_config_cmds:
+        #     self.write(f'-interpreter-exec console "{gdb_condig_cmd}"')
+        # self.write(f"-target-select remote {self.remote_host}:{self.remote_port}")
+
         self.remote_gdbserver.start(self.args, attach_pid=self.attach_pid)
         full_args = [ "gdb", self.get_mi_version_arg() ]
         if prerun_cmds:
             for cmd in prerun_cmds:
                 full_args.append("-ex")
                 full_args.append(cmd["command"])
-        full_args.extend([ "-ex", f"target remote {self.remote_host}:{self.remote_port}" ])
+        full_args.extend([ "-ex", f"-target-select remote {self.remote_host}:{self.remote_port}" ])
         self.session_ctrl = GdbController(full_args)
-        # self.remote_gdbserver.connect()
-        # command = ["gdbserver", f":{self.remote_port}", "--attach", f"{str(self.attach_pid)}"]
-        # output = self.remote_gdbserver.execute_command_async(command)
-        # self.session_ctrl = GdbController(
-        #     ["gdb", self.get_mi_version_arg(), "-ex",
-        #      f"target remote {self.remote_host}:{self.remote_port}"]
-        # )
->>>>>>> 94ad2830
-       # self.session_ctrl.write("source /home/hjz/seoresearch/minimalserviceweaver/noobextension.py")
-        # self.session_ctrl.write(f"target remote :{self.remote_port}", read_response=False)
-        # print(response)
 
     def remote_start(self, prerun_cmds: Optional[List[dict]] = None):
         if not self.remote_gdbserver:
@@ -224,19 +212,13 @@
     def write(self, cmd: str):
         _, cmd_no_token, _, cmd = parse_cmd(cmd)
 
-        if isinstance(cmd, list):
-<<<<<<< HEAD
-            cmd=" ".join(cmd)
+        # TODO: check if removing support of a list of commands is okay?
+        # if isinstance(cmd, list):
+            # cmd=" ".join(cmd)
         print(f"send command {cmd} to session {self.sid}")
-        if (cmd.strip() in ["run", "r", "-exec-run"]) and self.run_delay:
-=======
-            self.session_ctrl.write(cmd, read_response=False)
-            return
-
         if (cmd_no_token.strip() in [ "run", "r", "-exec-run" ]) and self.run_delay:
->>>>>>> 94ad2830
             sleep(self.run_delay)
-        if ("-exec-interrupt" in cmd.strip() ) and self.startMode==StartMode.ATTACH:
+        if ("-exec-interrupt" in cmd_no_token.strip() ) and self.startMode==StartMode.ATTACH:
             print(f"{self.sid} sending kill to",self.attach_pid)
             self.remote_gdbserver.execute_command(["kill", "-5", str(self.attach_pid)])
             return
