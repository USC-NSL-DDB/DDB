--- conflicted
+++ resolved
@@ -13,9 +13,6 @@
 from dataclasses import dataclass, field
 import os
 
-# A simple wrapper around counter in case any customization later
-
-
 class SessionCounter:
     _sc: "SessionCounter" = None
     _lock = Lock()
@@ -38,16 +35,13 @@
     def get() -> int:
         return SessionCounter.inst().inc()
 
-
 class GdbMode(Enum):
     LOCAL = 1
     REMOTE = 2
 
-
 class StartMode(Enum):
     BINARY = 1
     ATTACH = 2
-
 
 @dataclass
 class GdbSessionConfig:
@@ -65,12 +59,8 @@
     # Using default_factory for mutable default
     args: List[str] = field(default_factory=list)
     run_delay: int = 0
-<<<<<<< HEAD
     sudo: bool = False
-
-=======
-    gdb_config_cmds:List[str] = field(default_factory=list)
->>>>>>> cf0ed2c9
+    gdb_config_cmds: List[str] = field(default_factory=list)
 
 class GdbSession:
     def __init__(self, config: GdbSessionConfig, mi_version: str = None) -> None:
@@ -125,9 +115,6 @@
             eprint("Remote gdbserver not initialized")
             return
 
-<<<<<<< HEAD
-        self.remote_gdbserver.start(self.args, attach_pid=self.attach_pid, sudo=self.sudo)
-=======
         # self.remote_gdbserver.connect()
         # command = ["gdbserver", f":{self.remote_port}", "--attach", f"{str(self.attach_pid)}"]
         # print("gdbserver command", command)
@@ -143,8 +130,7 @@
         #     self.write(f'-interpreter-exec console "{gdb_condig_cmd}"')
         # self.write(f"-target-select remote {self.remote_host}:{self.remote_port}")
 
-        self.remote_gdbserver.start(self.args, attach_pid=self.attach_pid)
->>>>>>> cf0ed2c9
+        self.remote_gdbserver.start(self.args, attach_pid=self.attach_pid, sudo=self.sudo)
         full_args = [ "gdb", self.get_mi_version_arg() ]
         if prerun_cmds:
             for cmd in prerun_cmds:
