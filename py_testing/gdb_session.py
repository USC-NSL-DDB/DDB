from enum import Enum
from uuid import uuid4
from typing import List, Optional
from threading import Thread, Lock
from time import sleep
from counter import TSCounter
from response_processor import ResponseProcessor, SessionResponse
from pygdbmi.gdbcontroller import GdbController

from state_manager import StateManager
<<<<<<< HEAD
from gdbserver_starter import RemoteGdbServer, RemoteServerCred
from utils import eprint, parse_cmd

=======
from gdbserver_starter import RemoteGdbServer, RemoteServerConnection, SSHRemoteServerCred
from utils import eprint
from dataclasses import dataclass, field
>>>>>>> 143baba6
import os

# A simple wrapper around counter in case any customization later


class SessionCounter:
    _sc: "SessionCounter" = None
    _lock = Lock()

    def __init__(self) -> None:
        self.counter = TSCounter()

    @staticmethod
    def inst() -> "SessionCounter":
        with SessionCounter._lock:
            if SessionCounter._sc:
                return SessionCounter._sc
            SessionCounter._sc = SessionCounter()
            return SessionCounter._sc

    def inc(self) -> int:
        return self.counter.increment()

    @staticmethod
    def get() -> int:
        return SessionCounter.inst().inc()


class GdbMode(Enum):
    LOCAL = 1
    REMOTE = 2


class StartMode(Enum):
    BINARY = 1
    ATTACH = 2


@dataclass
class GdbSessionConfig:
    remote_port: int = -1
    remote_host: str = ""
    remote_gdbserver: RemoteServerConnection = None
    attach_pid: int = -1
    binary: str = ""
    tag: Optional[str] = None
    gdb_mode: GdbMode = 1
    start_mode: StartMode = 1
    mi_version: str = "mi"
    cwd: str = "."
    # Using default_factory for mutable default
    args: List[str] = field(default_factory=list)
    run_delay: int = 0


class GdbSession:
    def __init__(self, config: GdbSessionConfig, mi_version: str = None) -> None:
        # Basic information
        self.mi_version: str = mi_version if mi_version else "mi"
        self.tag: str = config.tag
        self.args: List[str] = config.args

        # bin will be the binary path combined with cwd
        self.cwd: str = config.cwd
        self.bin: str = os.path.join(self.cwd, config.binary)

        # Prepare for the remote mode
        self.remote_host: str = config.remote_host
        self.remote_port: str = str(config.remote_port)
        self.remote_gdbserver: RemoteServerConnection = config.remote_gdbserver
        self.mode: GdbMode = config.gdb_mode
        self.startMode: StartMode = config.start_mode
        self.attach_pid = config.attach_pid

        # Session metadata
        self.suid = uuid4()
        self.sid = SessionCounter.get()
        self.state_mgr = StateManager.inst()

        self.run_delay = config.run_delay

        self.session_ctrl: Optional[GdbController] = None
        self.processor = ResponseProcessor.inst()
        self.mi_output_t_handle = None

    def get_mi_version_arg(self) -> str:
        return f"--interpreter={self.mi_version}"

<<<<<<< HEAD
    def local_start(self, prerun_cmds: Optional[List[dict]] = None):
        full_args = [ "gdb", self.get_mi_version_arg() ]
        if prerun_cmds:
            for cmd in prerun_cmds:
                full_args.append("-ex")
                full_args.append(cmd["command"])
        full_args.append("--args")
=======
    def local_start(self):
        full_args = ["gdb", self.get_mi_version_arg(), "--args"]
>>>>>>> 143baba6
        full_args.append(self.bin)
        full_args.extend(self.args)
        self.session_ctrl = GdbController(full_args)

<<<<<<< HEAD
    def remote_start(self, prerun_cmds: Optional[List[dict]] = None):
        if not self.remote_gdbserver:
            eprint("Remote gdbserver not initialized")
            return
        
        self.remote_gdbserver.start(self.args)
        full_args = [ "gdb", self.get_mi_version_arg() ]
        if prerun_cmds:
            for cmd in prerun_cmds:
                full_args.append("-ex")
                full_args.append(cmd["command"])
        full_args.extend([ "-ex", f"target remote :{self.remote_port}" ])
        self.session_ctrl = GdbController(full_args)
        # self.session_ctrl.write(f"target remote :{self.remote_port}", read_response=False)
        # print(response)

    def start(self, prerun_cmds: Optional[List[dict]] = None) -> None:
        if self.mode == AttachMode.LOCAL:
            self.local_start(prerun_cmds)
        elif self.mode == AttachMode.REMOTE:
            self.remote_start(prerun_cmds)
=======
    def remote_attach(self):
        print("start remote attach")
        if not self.remote_gdbserver:
            eprint("Remote gdbserver not initialized")
            return

        self.remote_gdbserver.connect()
        command = ["gdbserver", f":{self.remote_port}", "--attach", f"{str(self.attach_pid)}"]
        output = self.remote_gdbserver.execute_command_async(command)
        print(output)
        print("finish attach")
        self.session_ctrl = GdbController(
            ["gdb", self.get_mi_version_arg(), "-ex",
             f"target remote {self.remote_host}:{self.remote_port}"]
        )
       # self.session_ctrl.write("source /home/hjz/seoresearch/minimalserviceweaver/noobextension.py")
        # self.session_ctrl.write(f"target remote :{self.remote_port}", read_response=False)
        # print(response)

    def remote_start(self):
        if not self.remote_gdbserver:
            eprint("Remote gdbserver not initialized")
            return

        self.remote_gdbserver.connect()
        command = f"gdbserver :{self.remote_port} {self.bin} {' '.join(self.args) if self.args else ''}"
        self.remote_gdbserver.execute_command(command)
        self.session_ctrl = GdbController(
            ["gdb", self.get_mi_version_arg(), "-ex",
             f"target remote {self.remote_host}:{self.remote_port}"]
        )
        # self.session_ctrl.write(f"target remote :{self.remote_port}", read_response=False)
        # print(response)

    def start(self):
        if self.mode == GdbMode.LOCAL:
            self.local_start()
        elif self.mode == GdbMode.REMOTE:
            if self.startMode == StartMode.ATTACH:
                self.remote_attach()
            elif self.startMode == StartMode.BINARY:
                self.remote_start()
>>>>>>> 143baba6
        else:
            eprint("Invalid mode")
            return

        print(
            f"Started debugging process - \n\ttag: {self.tag}, \n\tbin: {self.bin}, \n\tstartup command: {self.session_ctrl.command}")

        self.state_mgr.register_session(self.sid, self.tag)

        self.mi_output_t_handle = Thread(
            target=self.fetch_mi_output, args=()
        )
        self.mi_output_t_handle.start()

    def fetch_mi_output(self):
        while True:
            responses = self.session_ctrl.get_gdb_response(
                timeout_sec=0.5, raise_error_on_timeout=False)
            if responses:
                payload = ""
                for r in responses:
                    if r["type"] == "console":
                        payload += r["payload"]
                    else:
                        self.processor.put(
                            SessionResponse(self.sid, self.get_meta_str(), r)
                        )

                console_out = {
                    "type": "console",
                    "message": None,
                    "stream": "stdout",
                    "payload": None
                }
                payload = payload.strip()
                if payload:
                    console_out["payload"] = payload
                    self.processor.put(
                        SessionResponse(
                            self.sid, self.get_meta_str(), console_out)
                    )
            # sleep(0.1)

    def write(self, cmd: str):
        _, cmd_no_token, _, cmd = parse_cmd(cmd)

        if isinstance(cmd, list):
            self.session_ctrl.write(cmd, read_response=False)
            return

<<<<<<< HEAD
        if (cmd_no_token.strip() in [ "run", "r", "-exec-run" ]) and self.run_delay:
            print("Starts delay")
=======
        if (cmd.strip() in ["run", "r", "-exec-run"]) and self.run_delay:
>>>>>>> 143baba6
            sleep(self.run_delay)
            print("Ends delay")
        self.session_ctrl.write(cmd, read_response=False)

    # def deque_mi_output(self) -> dict:
    #     result = None
    #     try:
    #         result = self.mi_output_q.get_nowait()
    #     except Exception as e:
    #         pass
    #     return result

    def get_meta_str(self) -> str:
        return f"[ {self.tag}, {self.bin}, {self.sid} ]"

    def cleanup(self):
        print(
            f"Exiting gdb/mi controller - \n\ttag: {self.tag}, \n\tbin: {self.bin}")
        # self.mi_output_t_handle
        self.session_ctrl.exit()
        if self.remote_gdbserver:
            self.remote_gdbserver.close()

    def __del__(self):
        self.cleanup()<|MERGE_RESOLUTION|>--- conflicted
+++ resolved
@@ -8,15 +8,9 @@
 from pygdbmi.gdbcontroller import GdbController
 
 from state_manager import StateManager
-<<<<<<< HEAD
-from gdbserver_starter import RemoteGdbServer, RemoteServerCred
+from gdbserver_starter import RemoteGdbServer, RemoteServerConnection, SSHRemoteServerCred
 from utils import eprint, parse_cmd
-
-=======
-from gdbserver_starter import RemoteGdbServer, RemoteServerConnection, SSHRemoteServerCred
-from utils import eprint
 from dataclasses import dataclass, field
->>>>>>> 143baba6
 import os
 
 # A simple wrapper around counter in case any customization later
@@ -105,7 +99,6 @@
     def get_mi_version_arg(self) -> str:
         return f"--interpreter={self.mi_version}"
 
-<<<<<<< HEAD
     def local_start(self, prerun_cmds: Optional[List[dict]] = None):
         full_args = [ "gdb", self.get_mi_version_arg() ]
         if prerun_cmds:
@@ -113,37 +106,10 @@
                 full_args.append("-ex")
                 full_args.append(cmd["command"])
         full_args.append("--args")
-=======
-    def local_start(self):
-        full_args = ["gdb", self.get_mi_version_arg(), "--args"]
->>>>>>> 143baba6
         full_args.append(self.bin)
         full_args.extend(self.args)
         self.session_ctrl = GdbController(full_args)
 
-<<<<<<< HEAD
-    def remote_start(self, prerun_cmds: Optional[List[dict]] = None):
-        if not self.remote_gdbserver:
-            eprint("Remote gdbserver not initialized")
-            return
-        
-        self.remote_gdbserver.start(self.args)
-        full_args = [ "gdb", self.get_mi_version_arg() ]
-        if prerun_cmds:
-            for cmd in prerun_cmds:
-                full_args.append("-ex")
-                full_args.append(cmd["command"])
-        full_args.extend([ "-ex", f"target remote :{self.remote_port}" ])
-        self.session_ctrl = GdbController(full_args)
-        # self.session_ctrl.write(f"target remote :{self.remote_port}", read_response=False)
-        # print(response)
-
-    def start(self, prerun_cmds: Optional[List[dict]] = None) -> None:
-        if self.mode == AttachMode.LOCAL:
-            self.local_start(prerun_cmds)
-        elif self.mode == AttachMode.REMOTE:
-            self.remote_start(prerun_cmds)
-=======
     def remote_attach(self):
         print("start remote attach")
         if not self.remote_gdbserver:
@@ -163,30 +129,30 @@
         # self.session_ctrl.write(f"target remote :{self.remote_port}", read_response=False)
         # print(response)
 
-    def remote_start(self):
+    def remote_start(self, prerun_cmds: Optional[List[dict]] = None):
         if not self.remote_gdbserver:
             eprint("Remote gdbserver not initialized")
             return
-
-        self.remote_gdbserver.connect()
-        command = f"gdbserver :{self.remote_port} {self.bin} {' '.join(self.args) if self.args else ''}"
-        self.remote_gdbserver.execute_command(command)
-        self.session_ctrl = GdbController(
-            ["gdb", self.get_mi_version_arg(), "-ex",
-             f"target remote {self.remote_host}:{self.remote_port}"]
-        )
+        
+        self.remote_gdbserver.start(self.args)
+        full_args = [ "gdb", self.get_mi_version_arg() ]
+        if prerun_cmds:
+            for cmd in prerun_cmds:
+                full_args.append("-ex")
+                full_args.append(cmd["command"])
+        full_args.extend([ "-ex", f"target remote :{self.remote_port}" ])
+        self.session_ctrl = GdbController(full_args)
         # self.session_ctrl.write(f"target remote :{self.remote_port}", read_response=False)
         # print(response)
 
-    def start(self):
+    def start(self, prerun_cmds: Optional[List[dict]] = None) -> None:
         if self.mode == GdbMode.LOCAL:
-            self.local_start()
+            self.local_start(prerun_cmds)
         elif self.mode == GdbMode.REMOTE:
             if self.startMode == StartMode.ATTACH:
                 self.remote_attach()
             elif self.startMode == StartMode.BINARY:
-                self.remote_start()
->>>>>>> 143baba6
+                self.remote_start(prerun_cmds)
         else:
             eprint("Invalid mode")
             return
@@ -237,14 +203,8 @@
             self.session_ctrl.write(cmd, read_response=False)
             return
 
-<<<<<<< HEAD
         if (cmd_no_token.strip() in [ "run", "r", "-exec-run" ]) and self.run_delay:
-            print("Starts delay")
-=======
-        if (cmd.strip() in ["run", "r", "-exec-run"]) and self.run_delay:
->>>>>>> 143baba6
             sleep(self.run_delay)
-            print("Ends delay")
         self.session_ctrl.write(cmd, read_response=False)
 
     # def deque_mi_output(self) -> dict:
