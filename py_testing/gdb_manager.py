--- conflicted
+++ resolved
@@ -1,9 +1,5 @@
-<<<<<<< HEAD
 import asyncio
-from typing import List
-=======
 from typing import List, Optional
->>>>>>> 94ad2830
 from time import sleep
 from gdbserver_starter import SSHRemoteServerCred, SSHRemoteServerClient
 from state_manager import StateManager
@@ -21,12 +17,8 @@
 
         self.router = CmdRouter(self.sessions)
         self.state_mgr = StateManager.inst()
-<<<<<<< HEAD
-        [ s.start() for s in self.sessions ]
-=======
 
         [ s.start(prerun_cmds) for s in self.sessions ]
->>>>>>> 94ad2830
 
     def write(self, cmd: str):
         # if cmd.strip() and cmd.split()[0] == "session":
