import sys
from threading import Lock

from counter import TSCounter

def eprint(*args, **kwargs):
    print(*args, file=sys.stderr, **kwargs)

def mi_print(response, meta: str):
    try:
        token = None
        if "token" in response:
            token = response["token"]

        type = response["type"]
        if type in [ "console", "output", "notify", "result" ]:
            msg = response["message"]
            payload = response["payload"] 
            out = f"\n{meta} [ type: {type}, token: {token}, message: {msg} ]\n{payload}\n" 
            if response["stream"] == "stdout":
                print(out, end="")
            if response["stream"] == "stderr":
                eprint(out, end="")
    except Exception as e:
        print(f"response: {response}. meta: {meta}, e: {e}")

def wrap_grouped_message(msg: str) -> str:
    return f"**** GROUPED RESPONSE START ****\n{msg}\n**** GROUPED RESPONSE END ****\n\n"
<<<<<<< HEAD
class CmdTokenGenerator:
    _sc: "CmdTokenGenerator" = None
    _lock = Lock()

    def __init__(self) -> None:
        self.counter = TSCounter()

    @staticmethod
    def inst() -> "CmdTokenGenerator":
        with CmdTokenGenerator._lock:
            if CmdTokenGenerator._sc:
                return CmdTokenGenerator._sc
            CmdTokenGenerator._sc = CmdTokenGenerator()
            return CmdTokenGenerator._sc

    def inc(self) -> int:
        return self.counter.increment()

    @staticmethod
    def get() -> int:
        return str(CmdTokenGenerator.inst().inc())
=======

def parse_cmd(cmd: str) -> tuple:
    """
    Parses a gdb command string and returns a tuple containing the token, command without token,
    prefix, and the original command string.

    Args:
        cmd (str): The command string to be parsed.

    Returns:
        tuple: A tuple containing the token, command without token, prefix, and the original command string.
    """
    token = None
    cmd_no_token = None
    prefix = None
    cmd = cmd.strip()
    for idx, cmd_char in enumerate(cmd):
        if (not cmd_char.isdigit()) and (idx == 0):
            prefix = cmd.split()[0]
            cmd_no_token = cmd
            break
        
        if not cmd_char.isdigit():
            token = cmd[:idx].strip()
            cmd_no_token = cmd[idx:].strip()
            if len(cmd_no_token) == 0:
                # no meaningful input
                return (None, None, None)
            prefix = cmd_no_token.split()[0]
            break
    return (token, cmd_no_token, prefix, f"{cmd}\n")
>>>>>>> 94ad2830
<|MERGE_RESOLUTION|>--- conflicted
+++ resolved
@@ -1,5 +1,6 @@
 import sys
 from threading import Lock
+from typing import Tuple
 
 from counter import TSCounter
 
@@ -26,7 +27,10 @@
 
 def wrap_grouped_message(msg: str) -> str:
     return f"**** GROUPED RESPONSE START ****\n{msg}\n**** GROUPED RESPONSE END ****\n\n"
-<<<<<<< HEAD
+
+# A simple wrapper around counter in case any customization later
+''' Generate a global unique/incremental token for every cmd it sends
+'''
 class CmdTokenGenerator:
     _sc: "CmdTokenGenerator" = None
     _lock = Lock()
@@ -48,9 +52,8 @@
     @staticmethod
     def get() -> int:
         return str(CmdTokenGenerator.inst().inc())
-=======
 
-def parse_cmd(cmd: str) -> tuple:
+def parse_cmd(cmd: str) -> Tuple[str, str, str, str]:
     """
     Parses a gdb command string and returns a tuple containing the token, command without token,
     prefix, and the original command string.
@@ -79,5 +82,4 @@
                 return (None, None, None)
             prefix = cmd_no_token.split()[0]
             break
-    return (token, cmd_no_token, prefix, f"{cmd}\n")
->>>>>>> 94ad2830
+    return (token, cmd_no_token, prefix, f"{cmd}\n")