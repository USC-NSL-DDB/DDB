--- conflicted
+++ resolved
@@ -2,12 +2,6 @@
 
 SOURCE_DIR="$( cd "$( dirname "${BASH_SOURCE[0]}" )" >/dev/null 2>&1 && pwd )"
 
-<<<<<<< HEAD
-sudo apt update
-sudo apt install -y build-essential autoconf libtool pkg-config cmake git
-
-TMP_FOLDER="/tmp/mosquitto"
-=======
 sudo apt-get update
 sudo apt-get install -y build-essential gcc autoconf libtool pkg-config make cmake cmake-gui cmake-curses-gui git
 
@@ -20,16 +14,8 @@
 sudo systemctl stop mosquitto.service
 # hack cleanup if any instance is running
 sudo pkill -9 mosquitto
->>>>>>> 51e7e6c6
 
 TMP_FOLDER="/tmp/mosquitto"
-
-
-# disable auto-start mosquitto service
-sudo systemctl disable mosquitto.service
-sudo systemctl stop mosquitto.service
-# hack cleanup if any instance is running
-sudo pkill -9 mosquitto
 
 rm -rf $TMP_FOLDER
 mkdir -p $TMP_FOLDER
