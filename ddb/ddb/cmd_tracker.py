import time
from typing import List, Optional, Set
from ddb.data_struct import SessionResponse
from ddb.event_loop import GlobalRunningLoop
from ddb.mtracer import GlobalTracer
from ddb.utils import CmdTokenGenerator
from ddb.response_transformer import *
from ddb.logging import logger
from threading import Lock, Thread
from queue import Queue
import asyncio


class CmdMeta(asyncio.Future):
<<<<<<< HEAD
    def __init__(self, token: str, target_sessions: Set[int], transformer: Optional[ResponseTransformer] = None):
        super().__init__(loop=GlobalRunningLoop.inst().get_loop())
=======
    def __init__(self, token: str, command: str, target_sessions: Set[int], transformer: Optional[ResponseTransformer] = None):
        super().__init__(loop=GlobalRunningLoop().get_loop())
>>>>>>> be51d9b6
        self.token = token
        self.command = command
        self.target_sessions = target_sessions
        self.finished_sessions: Set[int] = set()
        self.responses: List[SessionResponse] = []
        self.transformer = transformer if transformer else PlainTransformer()
        self.lock = Lock()

    def recv_response(self, response: SessionResponse) -> Optional[List[SessionResponse]]:
        with self.lock:
            self.finished_sessions.add(response.sid)
            self.responses.append(response)

            if self.__is_finished():
                return self.responses
        return None

    def __is_finished(self) -> bool:
        return self.target_sessions == self.finished_sessions
    
    def is_finished(self) -> bool:
        with self.lock:
            return self.__is_finished()

class CmdTracker:
    _instance: "CmdTracker" = None
    _lock = Lock()
    
    def __init__(self) -> None:
        self._lock = Lock()
        self.outTokenToInToken: dict[str, str] = {}
        self.waiting_cmds: dict[str, CmdMeta] = {}
        self.finished_cmds: dict[str, CmdMeta] = {}
        self.finished_response: Queue[CmdMeta] = Queue(maxsize=0)

        self.process_handle = Thread(
            target=self.process_finished_response, args=()
        )
        self.process_handle.start()
        
    @staticmethod
    def inst() -> "CmdTracker":
        with CmdTracker._lock:
            if CmdTracker._instance:
                return CmdTracker._instance
            CmdTracker._instance = CmdTracker()
            return CmdTracker._instance

    def create_cmd(self, token: Optional[str],command:Optional[str], target_sessions: Set[int], transformer: Optional[ResponseTransformer] = None):
        if token:
            with self._lock:
                self.waiting_cmds[token] = CmdMeta(
                    token, command,target_sessions, transformer)
        else:
            logger.debug("No token supplied. skip registering the cmd.")
            return None
    # temporary function for mutating cmdmeta
    def patch_cmdmeta(self,token:str,cmd_meta:CmdMeta):
        assert token is not None and cmd_meta is not None
        self.waiting_cmds[token]=cmd_meta
    def get_cmdmeta(self,token:str):
        assert token is not None
        return self.waiting_cmds[token]
    def dedupToken(self,token:str):
        tokenSent=token
        while tokenSent in self.outTokenToInToken:
            tokenSent=CmdTokenGenerator.get()
        self.outTokenToInToken[tokenSent]=token
        return tokenSent
        
# send a commnad-> get a future object, waiting for it to be resolved -
#bactrace
#get-remote-bt(get metadata)
#swith to its parent

#swtich back
    def recv_response(self, response: SessionResponse):
        if response.token:
            with self._lock:
                cmd_meta = self.waiting_cmds[response.token]
                result = cmd_meta.recv_response(response)
                if result:
                    with GlobalTracer().tracer.start_as_current_span("process response") as span:
                        span.set_attribute("token", response.token)
                        span.set_attribute(
                            "duration", (time.time_ns()-GlobalTracer().request_times[response.token])/1e9)
                        # if no one is waiting
                        if cmd_meta.get_loop().is_running():
                            cmd_meta.get_loop().call_soon_threadsafe(cmd_meta.set_result, result)
                        token = self.outTokenToInToken[cmd_meta.token]
                        del self.waiting_cmds[response.token]
                        for cmd_response in cmd_meta.responses:
                            cmd_response.token = token
                        self.finished_cmds[token] = cmd_meta
                        self.finished_response.put(cmd_meta)
                        # self.finished_response.put(result)
        else:
            logger.debug("no token presented. skip.")
    
    def process_finished_response(self):
        while True:
            cmd_meta = self.finished_response.get()
            logger.debug("Start to process a grouped response.")
            # For now, just test out 1234-thread-info
            ResponseTransformer.transform(cmd_meta.responses, cmd_meta.transformer)<|MERGE_RESOLUTION|>--- conflicted
+++ resolved
@@ -12,13 +12,8 @@
 
 
 class CmdMeta(asyncio.Future):
-<<<<<<< HEAD
-    def __init__(self, token: str, target_sessions: Set[int], transformer: Optional[ResponseTransformer] = None):
-        super().__init__(loop=GlobalRunningLoop.inst().get_loop())
-=======
     def __init__(self, token: str, command: str, target_sessions: Set[int], transformer: Optional[ResponseTransformer] = None):
         super().__init__(loop=GlobalRunningLoop().get_loop())
->>>>>>> be51d9b6
         self.token = token
         self.command = command
         self.target_sessions = target_sessions
