#!/usr/bin/env python3

import os
import re
import signal
import subprocess
import sys
import argparse

from typing import List, Union

from ddb.gdb_manager import GdbManager
from ddb.logging import logger
from ddb.gdb_session import GdbMode, GdbSessionConfig, StartMode
from ddb.utils import *
<<<<<<< HEAD
from ddb.config import GlobalConfig
=======
import sys
import argparse
# import debugpy
>>>>>>> 0c752e3c

# try:
#     debugpy.listen(("localhost", 5678))
#     print("Waiting for debugger attach")
#     debugpy.wait_for_client()
# except Exception as e:
#     print(f"Failed to attach debugger: {e}")
gdb_manager:GdbManager=None

def exec_cmd(cmd: Union[List[str], str]):
    if isinstance(cmd, str):
        cmd = [cmd]
    result = subprocess.run(
        cmd,
        stdout=subprocess.PIPE,
        stderr=subprocess.PIPE
    )
    eprint(result.stdout.decode("utf-8"))
    eprint(result.stderr.decode("utf-8"))


def exec_task(task: dict):
    name = None
    command = None
    if "name" in task:
        name = task["name"]
    if "command" in task:
        command = task["command"]

    if not name:
        name = "Unnamed"
    if not command:
        eprint("Didn't specify command.")
        return

    eprint(f"Executing task: {name}, command: {command}")
    exec_cmd(command)


def exec_pretasks(config_data):
    if ("PreTasks" in config_data) and config_data["PreTasks"]:
        tasks = config_data["PreTasks"]
        for task in tasks:
            exec_task(task)


def exec_posttasks(config_data):
    if ("PostTasks" in config_data) and config_data["PostTasks"]:
        tasks = config_data["PostTasks"]
        for task in tasks:
            exec_task(task)

<<<<<<< HEAD
def bootFromNuConfig(gdb_manager: GdbManager=None):
    gdb_manager = GdbManager()
=======
def bootFromNuConfig(config_data=None):
    gdbSessionConfigs: List[GdbSessionConfig] = []
    prerun_cmds = None
    global gdb_manager
    if config_data:
        components = config_data["Components"] if "Components" in config_data else []
        prerun_cmds = config_data["PrerunGdbCommands"] if "PrerunGdbCommands" in config_data else None

        for component in components:
            sessionConfig = GdbSessionConfig()

            sessionConfig.tag = component.get("tag", None)
            sessionConfig.start_mode = component.get("startMode", StartMode.BINARY)
            sessionConfig.attach_pid = component.get("pid", 0)
            sessionConfig.binary = component.get("bin", None)
            sessionConfig.cwd = component.get("cwd", os.getcwd())
            sessionConfig.args = component.get("args", [])
            sessionConfig.run_delay = component.get("run_delay", 0)
            sessionConfig.sudo = component.get("sudo", False)

            sessionConfig.gdb_mode = GdbMode.REMOTE if \
                "mode" in component.keys() and component["mode"] == "remote" \
                else GdbMode.LOCAL
            if sessionConfig.gdb_mode == GdbMode.REMOTE:
                sessionConfig.remote_port = component["remote_port"]
                sessionConfig.remote_host = component["cred"]["hostname"]
                sessionConfig.username = component["cred"]["user"]
                remote_cred = SSHRemoteServerCred(
                    port=sessionConfig.remote_port,
                    bin=os.path.join(sessionConfig.cwd, sessionConfig.binary), # respect current working directoy.
                    hostname=sessionConfig.remote_host,
                    username=sessionConfig.username
                )
                sessionConfig.remote_gdbserver = SSHRemoteServerClient(
                    cred=remote_cred)

            gdbSessionConfigs.append(sessionConfig)
    
    gdb_manager = GdbManager(gdbSessionConfigs, prerun_cmds)
>>>>>>> 0c752e3c

    while True:
        cmd = input("(gdb) ").strip()
        cmd = f"{cmd}\n"
        gdb_manager.write(cmd)

def bootServiceWeaverKube(config_data=None):
    from kubernetes import config as kubeconfig, client as kubeclient
    from ddb.gdbserver_starter import KubeRemoteSeverClient
    global gdb_manager
    kubeconfig.load_incluster_config()
    clientset = kubeclient.CoreV1Api()
    prerun_cmds = config_data.get("PrerunGdbCommands",[])
    config_metadata=config_data.get("Components",{})
    kube_namespace = config_metadata.get("kube_namespace","default")
    sw_name = config_metadata.get("binary_name","serviceweaver")
    selector_label = f"serviceweaver/app={sw_name}"
    pods = clientset.list_namespaced_pod(
        namespace=kube_namespace, label_selector=selector_label)
    gdbSessionConfigs: List[GdbSessionConfig] = []
    for i in pods.items:
        dev_print("%s\t%s\t%s" %
              (i.status.pod_ip, i.metadata.namespace, i.metadata.name))
        remoteServerConn = KubeRemoteSeverClient(
            i.metadata.name, i.metadata.namespace)
        remoteServerConn.connect()
        output = remoteServerConn.execute_command(['ps', '-eo', "pid,comm"])
        # Use a regular expression to find the PID for 'serviceweaver1'
        match = re.search(r'(\d+)\s+{}'.format(sw_name), output)
        if match:
            pid = match.group(1)
            # sessionConfig = GdbSessionConfig()
            # sessionConfig.remote_port = 30001
            # sessionConfig.remote_host = i.status.pod_ip
            # print("remote host type:", type(i.status.pod_ip))
            # sessionConfig.gdb_mode = GdbMode.REMOTE
            # sessionConfig.remote_gdbserver = remoteServerConn
            # sessionConfig.tag = i.status.pod_ip
            # sessionConfig.start_mode = StartMode.ATTACH
            # sessionConfig.attach_pid = int(pid)
            # sessionConfig.gdb_config_cmds = ["source ./noobextension.py"]
            sessionConfig= GdbSessionConfig()
            sessionConfig.remote_port=30001
            sessionConfig.remote_host=i.status.pod_ip
            dev_print("remote host type:", type(i.status.pod_ip))
            sessionConfig.gdb_mode=GdbMode.REMOTE
            sessionConfig.remote_gdbserver=remoteServerConn
            sessionConfig.tag=i.status.pod_ip
            sessionConfig.start_mode=StartMode.ATTACH
            sessionConfig.attach_pid=int(pid)
            # sessionConfig.gdb_config_cmds = ["source ./noobextension.py"]
            gdbSessionConfigs.append(sessionConfig)
        else:
            eprint(i.status.pod_ip, i.metadata.name,
                   "cannot locate service weaver process:", sw_name)

    gdb_manager = GdbManager(gdbSessionConfigs, prerun_cmds)
    
    while True:
        cmd = input(f"({gdb_manager.state_mgr.get_current_gthread()})(gdb) ").strip()
        cmd = f"{cmd}\n"
        if cmd is not None:
            gdb_manager.write(cmd)
terminated = False
def handle_interrupt(signal_num, frame):
    global terminated
    dev_print(f"Received interrupt")
    if not terminated:
        signal.signal(signal.SIGINT, signal.SIG_IGN)
        terminated=True
        if gdb_manager:
            gdb_manager.cleanup()
        if config_data is not None:
            exec_posttasks(config_data)

        try:
            sys.exit(130)
        except SystemExit:
            os._exit(130)

def main():
    signal.signal(signal.SIGINT, handle_interrupt)
    parser = argparse.ArgumentParser(
        description="interactive debugging for distributed software.",
    )

    parser.add_argument(
        "config",
        metavar="conf_file",
        type=str,
        help="Path of the debugging config file."
    )

    args = parser.parse_args()

    if (args.config is not None) and GlobalConfig.load_config(str(args.config)):
        logger.info(f"Loaded config. content: \n{GlobalConfig.get()}")    
    else:
        logger.info(f"Configuration file is not provided or something goes wrong. Skipping...")    

    # TODO: implement the following functions
    # exec_pretasks(config_data)

    gdb_manager: GdbManager = None
    terminated=False
    try:
<<<<<<< HEAD
        bootFromNuConfig(gdb_manager)
        # bootServiceWeaverKube()
    except KeyboardInterrupt:
        logger.info("Received interrupt signal. Exiting...")

        if gdb_manager:
            gdb_manager.cleanup()

        # TODO: implement the following functions
        # if config_data is not None:
        #     exec_posttasks(config_data)

        try:
            sys.exit(130)
        except SystemExit:
            os._exit(130)
    
    pass 
=======
        if config_data["Framework"] == "serviceweaver_kube":
            bootServiceWeaverKube(config_data)
        elif config_data["Framework"] == "Nu":
            bootFromNuConfig(config_data)
        else:
            bootFromNuConfig(config_data)
    except KeyboardInterrupt:
        pass
>>>>>>> 0c752e3c

if __name__ == "__main__":
    main()<|MERGE_RESOLUTION|>--- conflicted
+++ resolved
@@ -9,17 +9,13 @@
 
 from typing import List, Union
 
+from ddb.data_struct import TargetFramework
 from ddb.gdb_manager import GdbManager
 from ddb.logging import logger
 from ddb.gdb_session import GdbMode, GdbSessionConfig, StartMode
 from ddb.utils import *
-<<<<<<< HEAD
 from ddb.config import GlobalConfig
-=======
-import sys
-import argparse
 # import debugpy
->>>>>>> 0c752e3c
 
 # try:
 #     debugpy.listen(("localhost", 5678))
@@ -27,7 +23,6 @@
 #     debugpy.wait_for_client()
 # except Exception as e:
 #     print(f"Failed to attach debugger: {e}")
-gdb_manager:GdbManager=None
 
 def exec_cmd(cmd: Union[List[str], str]):
     if isinstance(cmd, str):
@@ -58,64 +53,20 @@
     eprint(f"Executing task: {name}, command: {command}")
     exec_cmd(command)
 
-
 def exec_pretasks(config_data):
     if ("PreTasks" in config_data) and config_data["PreTasks"]:
         tasks = config_data["PreTasks"]
         for task in tasks:
             exec_task(task)
 
-
 def exec_posttasks(config_data):
     if ("PostTasks" in config_data) and config_data["PostTasks"]:
         tasks = config_data["PostTasks"]
         for task in tasks:
             exec_task(task)
 
-<<<<<<< HEAD
-def bootFromNuConfig(gdb_manager: GdbManager=None):
+def bootFromNuConfig(gdb_manager: GdbManager):
     gdb_manager = GdbManager()
-=======
-def bootFromNuConfig(config_data=None):
-    gdbSessionConfigs: List[GdbSessionConfig] = []
-    prerun_cmds = None
-    global gdb_manager
-    if config_data:
-        components = config_data["Components"] if "Components" in config_data else []
-        prerun_cmds = config_data["PrerunGdbCommands"] if "PrerunGdbCommands" in config_data else None
-
-        for component in components:
-            sessionConfig = GdbSessionConfig()
-
-            sessionConfig.tag = component.get("tag", None)
-            sessionConfig.start_mode = component.get("startMode", StartMode.BINARY)
-            sessionConfig.attach_pid = component.get("pid", 0)
-            sessionConfig.binary = component.get("bin", None)
-            sessionConfig.cwd = component.get("cwd", os.getcwd())
-            sessionConfig.args = component.get("args", [])
-            sessionConfig.run_delay = component.get("run_delay", 0)
-            sessionConfig.sudo = component.get("sudo", False)
-
-            sessionConfig.gdb_mode = GdbMode.REMOTE if \
-                "mode" in component.keys() and component["mode"] == "remote" \
-                else GdbMode.LOCAL
-            if sessionConfig.gdb_mode == GdbMode.REMOTE:
-                sessionConfig.remote_port = component["remote_port"]
-                sessionConfig.remote_host = component["cred"]["hostname"]
-                sessionConfig.username = component["cred"]["user"]
-                remote_cred = SSHRemoteServerCred(
-                    port=sessionConfig.remote_port,
-                    bin=os.path.join(sessionConfig.cwd, sessionConfig.binary), # respect current working directoy.
-                    hostname=sessionConfig.remote_host,
-                    username=sessionConfig.username
-                )
-                sessionConfig.remote_gdbserver = SSHRemoteServerClient(
-                    cred=remote_cred)
-
-            gdbSessionConfigs.append(sessionConfig)
-    
-    gdb_manager = GdbManager(gdbSessionConfigs, prerun_cmds)
->>>>>>> 0c752e3c
 
     while True:
         cmd = input("(gdb) ").strip()
@@ -179,17 +130,22 @@
         cmd = f"{cmd}\n"
         if cmd is not None:
             gdb_manager.write(cmd)
+
 terminated = False
+gdb_manager = None
+
 def handle_interrupt(signal_num, frame):
-    global terminated
+    global terminated, gdb_manager
     dev_print(f"Received interrupt")
     if not terminated:
         signal.signal(signal.SIGINT, signal.SIG_IGN)
         terminated=True
         if gdb_manager:
             gdb_manager.cleanup()
-        if config_data is not None:
-            exec_posttasks(config_data)
+
+        # TODO: reimplement the following functions
+        # if config_data is not None:
+        #     exec_posttasks(config_data)
 
         try:
             sys.exit(130)
@@ -197,6 +153,8 @@
             os._exit(130)
 
 def main():
+    global gdb_manager, terminated
+
     signal.signal(signal.SIGINT, handle_interrupt)
     parser = argparse.ArgumentParser(
         description="interactive debugging for distributed software.",
@@ -219,12 +177,17 @@
     # TODO: implement the following functions
     # exec_pretasks(config_data)
 
-    gdb_manager: GdbManager = None
-    terminated=False
+    # gdb_manager: GdbManager = None
+    # terminated=False
+
+    global_config = GlobalConfig.get()
     try:
-<<<<<<< HEAD
-        bootFromNuConfig(gdb_manager)
-        # bootServiceWeaverKube()
+        if global_config.framework == TargetFramework.SERVICE_WEAVER_K8S:
+            bootServiceWeaverKube(gdb_manager)
+        elif global_config.framework == TargetFramework.NU:
+            bootFromNuConfig(gdb_manager)
+        else:
+            bootFromNuConfig(gdb_manager)
     except KeyboardInterrupt:
         logger.info("Received interrupt signal. Exiting...")
 
@@ -241,16 +204,6 @@
             os._exit(130)
     
     pass 
-=======
-        if config_data["Framework"] == "serviceweaver_kube":
-            bootServiceWeaverKube(config_data)
-        elif config_data["Framework"] == "Nu":
-            bootFromNuConfig(config_data)
-        else:
-            bootFromNuConfig(config_data)
-    except KeyboardInterrupt:
-        pass
->>>>>>> 0c752e3c
 
 if __name__ == "__main__":
     main()