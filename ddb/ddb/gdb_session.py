import threading
import os
import time
from uuid import uuid4
from typing import List, Optional
from threading import Thread, Lock
from time import sleep
from ddb.counter import TSCounter
from ddb.data_struct import GdbMode, GdbSessionConfig, StartMode
from ddb.gdb_controller import RemoteGdbController
from ddb.gdbparser import GdbParser
from ddb.response_processor import ResponseProcessor, SessionResponse
from pygdbmi.gdbcontroller import GdbController

from ddb.state_manager import StateManager
from ddb.gdbserver_starter import RemoteServerConnection, SSHRemoteServerClient
from ddb.utils import parse_cmd
from ddb.logging import logger
from ddb.config import DevFlags

class SessionCounter:
    _sc: "SessionCounter" = None
    _lock = Lock()

    def __init__(self) -> None:
        self.counter = TSCounter()

    @staticmethod
    def inst() -> "SessionCounter":
        with SessionCounter._lock:
            if SessionCounter._sc:
                return SessionCounter._sc
            SessionCounter._sc = SessionCounter()
            return SessionCounter._sc

    def inc(self) -> int:
        return self.counter.increment()

    @staticmethod
    def get() -> int:
        return SessionCounter.inst().inc()

class GdbSession:
    def __init__(self, config: GdbSessionConfig, mi_version: str = None) -> None:
        # Basic information
        self.mi_version: str = mi_version if mi_version else "mi3"
        self.tag: str = config.tag
        self.args: List[str] = config.args

        # bin will be the binary path combined with cwd
        self.cwd: str = config.cwd
        self.bin: str = os.path.join(self.cwd, config.binary)

        # Prepare for the remote mode
        self.remote_host: str = config.remote_host
        self.remote_port: str = str(config.remote_port)
        self.remote_gdbserver: RemoteServerConnection = config.remote_gdbserver
        self.gdb_controller:RemoteGdbController=config.gdb_controller
        self.gdb_response_parser=GdbParser()
        self.mode: GdbMode = config.gdb_mode
        self.startMode: StartMode = config.start_mode
        self.attach_pid = config.attach_pid
        self.prerun_cmds=config.prerun_cmds
        self.sudo = config.sudo

        # Session metadata
        self.suid = uuid4()
        self.sid = SessionCounter.get()
        self.state_mgr = StateManager.inst()

        self.run_delay = config.run_delay

        self.session_ctrl: Optional[GdbController] = None
        self.processor = ResponseProcessor.inst()
        self.mi_output_t_handle = None
        self._stop_event = threading.Event()

    def get_mi_version_arg(self) -> str:
        return f"--interpreter={self.mi_version}"

    def local_start(self):
        full_args = [ "gdb", self.get_mi_version_arg(), "-q" ]
        full_args.append("--args")
        full_args.append(self.bin)
        full_args.extend(self.args)
        self.session_ctrl = GdbController(full_args)

        for prerun_cmd in self.prerun_cmds:
            self.write(f'-interpreter-exec console "{prerun_cmd["command"]}"')

        self.write("-gdb-set mi-async on")
        self.write("-gdb-set non-stop off")

    def remote_attach(self):
        logger.debug("start remote attach")
        if not self.gdb_controller:
            logger.warn("Remote gdbcontroller not initialized")
            return
        gdb_cmd = " ".join(["gdb", self.get_mi_version_arg(), "-q"])
        self.gdb_controller.start(gdb_cmd)

        self.gdb_controller.write_input("-gdb-set mi-async on")

        for prerun_cmd in self.prerun_cmds:
            self.gdb_controller.write_input(f'-interpreter-exec console "{prerun_cmd["command"]}"')
        
        self.write(f"-target-attach {self.attach_pid}")
        self.write(f"-file-exec-and-symbols /proc/{self.attach_pid}/root{self.bin}")
        self.write(f"-gdb-set logging enabled on")
            
    def remote_start(self):
        if not self.remote_gdbserver:
            logger.warn("Remote gdbserver not initialized")
            return
        
        self.remote_gdbserver.start(self.args, sudo=self.sudo)
        gdb_cmd = [ "gdb", self.get_mi_version_arg(), "-q" ]
        self.session_ctrl = GdbController(gdb_cmd)

        self.write("-gdb-set mi-async on")
        # https://github.com/USC-NSL/distributed-debugger/issues/62
        # Workaround for async+all-stop mode for gdbserver
        self.write("maint set target-non-stop on")
        self.write("-gdb-set non-stop off")
        
        for prerun_cmd in self.prerun_cmds:
            self.write(prerun_cmd["command"])

        if DevFlags.USE_EXTENDED_REMOTE:
            self.write(f"-target-select extended-remote {self.remote_host}:{self.remote_port}")
        else:
            self.write(f"-target-select remote {self.remote_host}:{self.remote_port}")

        if DevFlags.USE_EXTENDED_REMOTE:
            self.write(f"set remote exec-file {self.bin}")
            self.write(f"set args {' '.join(self.args)}")


    def start(self) -> None:
        if self.mode == GdbMode.LOCAL:
            self.local_start()
        elif self.mode == GdbMode.REMOTE:
            if self.startMode == StartMode.ATTACH:
                self.remote_attach()
            elif self.startMode == StartMode.BINARY:
                self.remote_start()
        else:
            logger.error("Invalid mode")
            return

        # logger.debug(
        #     f"Started debugging process - \n\ttag: {self.tag}, \n\tbin: {self.bin}, \n\tstartup command: {self.session_ctrl.command}"
        # )

        self.state_mgr.register_session(self.sid, self.tag,self)

        self.mi_output_t_handle = Thread(
            target=self.fetch_mi_output, args=()
        )
        self.mi_output_t_handle.start()

    def fetch_mi_output(self):
        while not self._stop_event.is_set() and self.gdb_controller.is_open():
            response = self.gdb_controller.fetch_output(
                timeout=1)
            # logger.debug(f"raw response from session [{self.sid}] ,{response}")
            responses=self.gdb_response_parser.get_responses_list(response,"stdout")
            # logger.debug(f"parsed response from gdb,${responses}")
            if responses:
                payload = ""
                for r in responses:
                    if r["type"] == "console":
                        payload += r["payload"]
                    else:
                        self.processor.put(
                            SessionResponse(self.sid, self.get_meta_str(), r)
                        )

                console_out = {
                    "type": "console",
                    "message": None,
                    "stream": "stdout",
                    "payload": None
                }
                payload = payload.strip()
                if payload:
                    console_out["payload"] = payload
                    self.processor.put(
                        SessionResponse(
                            self.sid, self.get_meta_str(), console_out)
                    )
            # logger.debug(f"raw response from session [{self.sid}] ,{response}")

    def write(self, cmd: str):
        _, cmd_no_token, _, cmd = parse_cmd(cmd)

        # TODO: check if removing support of a list of commands is okay?
        # if isinstance(cmd, list):
            # cmd=" ".join(cmd)
        logger.debug(f"send command to session {self.sid}:\n{cmd}")
        if (cmd_no_token.strip() in [ "run", "r", "-exec-run" ]) and self.run_delay:
            sleep(self.run_delay)
        
        # Special case for handling interruption when child process is spawned.
        # `exec-interrupt` won't work in this case. Need manually send kill signal.
        # TODO: how to handle this elegantly?
        if ("-exec-interrupt" == cmd_no_token.strip()) and self.startMode == StartMode.ATTACH:
<<<<<<< HEAD
            logger.debug(f"session {self.sid} sending kill to {self.attach_pid}")
            self.remote_gdbserver.execute_command(["sudo", "kill", "-5", str(self.attach_pid)])
=======
            logger.debug(f"{self.sid} sending kill to {self.attach_pid}")
            self.remote_gdbserver.execute_command(["kill", "-5", str(self.attach_pid)])
>>>>>>> be51d9b6
            return

        self.gdb_controller.write_input(cmd)

    def get_meta_str(self) -> str:
        return f"[ {self.tag}, {self.bin}, {self.sid} ]"

    def cleanup(self):
        self._stop_event.set()
        sleep(1) # wait to let fetch thread to stop should be larger than timeout
        logger.debug(
            f"Exiting gdb/mi controller - \n\ttag: {self.tag}, \n\tbin: {self.bin}"
        )
        if self.gdb_controller.is_open():
            if self.startMode==StartMode.BINARY:
            # try-except in case the gdb is already killed or exited.
                self.gdb_controller.write_input("kill")
            else:
                self.gdb_controller.write_input("detach")
            self.gdb_controller.write_input("exit")
            self.gdb_controller.close()
    def __del__(self):
        self.cleanup()<|MERGE_RESOLUTION|>--- conflicted
+++ resolved
@@ -205,13 +205,8 @@
         # `exec-interrupt` won't work in this case. Need manually send kill signal.
         # TODO: how to handle this elegantly?
         if ("-exec-interrupt" == cmd_no_token.strip()) and self.startMode == StartMode.ATTACH:
-<<<<<<< HEAD
             logger.debug(f"session {self.sid} sending kill to {self.attach_pid}")
             self.remote_gdbserver.execute_command(["sudo", "kill", "-5", str(self.attach_pid)])
-=======
-            logger.debug(f"{self.sid} sending kill to {self.attach_pid}")
-            self.remote_gdbserver.execute_command(["kill", "-5", str(self.attach_pid)])
->>>>>>> be51d9b6
             return
 
         self.gdb_controller.write_input(cmd)
