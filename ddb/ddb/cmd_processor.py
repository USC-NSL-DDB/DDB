--- conflicted
+++ resolved
@@ -12,10 +12,8 @@
 from ddb.state_manager import StateManager, ThreadContext, ThreadStatus
 from ddb.utils import dev_print, parse_cmd
 from ddb.mtracer import GlobalTracer
-<<<<<<< HEAD
 import sys
 from ddb.utils import ip_int2ip_str
-=======
 
 def prepare_ctx_switch_args(registers: Dict[str, int]) -> str:
     arg = ""
@@ -24,7 +22,6 @@
             arg += f"{reg}={val} "
     return arg.strip()
 
->>>>>>> 51e7e6c6
 @dataclass
 class SingleCommand:
     token: str
@@ -135,23 +132,14 @@
         caller_meta = data.get('metadata', {}).get('caller_meta', {})
         caller_ctx = data.get('metadata', {}).get('caller_ctx', {})
         pid, ip_int = caller_meta.get('pid'), int(caller_meta.get('ip'))
-        
-        id_res= f"{ip_int2ip_str(ip_int)}:-{pid}" if 0 <= ip_int <= 0xFFFFFFFF else pid
         return {
             'message': data.get('message'),
-<<<<<<< HEAD
-            'parent_rip': caller_meta.get('rip'),
-            'parent_rsp': caller_meta.get('rsp'),
-            'parent_rbp': caller_meta.get('rbp'),
-            'id': id_res
-=======
             'caller_ctx': caller_ctx,
             # 'pc': caller_meta.get('pc'),
             # 'sp': caller_meta.get('sp'),
             # 'fp': caller_meta.get('fp'),
             # 'lr': caller_meta.get('lr', None),
             'id': f"{ip_int2ip_str(ip_int)}:-{pid}" if 0 <= ip_int <= 0xFFFFFFFF else pid 
->>>>>>> 51e7e6c6
         }
 
     async def process_command(self, command_instance: SingleCommand):
